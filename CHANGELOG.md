--- conflicted
+++ resolved
@@ -1,12 +1,8 @@
-<<<<<<< HEAD
-### 2.0.3
+### 0.2.3
 
-* Minor patch; adds missing `overwrite` attribute to `CATHDataModule`.
+* Minor patch; adds missing `overwrite` attribute to `CATHDataModule`. ([#25](https://github.com/a-r-j/ProteinWorkshop/pull/25))
 
-### 2.0.2 (Unreleased)
-=======
 ### 0.2.2 (30/08/2023)
->>>>>>> 1d16eb91
 
 * Fixes raw data download triggered by absence of PDB when using pre-processed datasets ([#24](https://github.com/a-r-j/ProteinWorkshop/pull/24))
 * Fixes bug where batches created from `in_memory=True` data were not correctly formatted ([#24](https://github.com/a-r-j/ProteinWorkshop/pull/24))
