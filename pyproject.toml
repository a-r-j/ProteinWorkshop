--- conflicted
+++ resolved
@@ -56,14 +56,11 @@
 torch-geometric = "^2.4.0"
 hydra-colorlog = "^1.2.0"
 foldcomp = "^0.0.5"
-<<<<<<< HEAD
 captum = "^0.6.0"
-=======
 umap-learn = "^0.5.4"
 matplotlib = "^3.7.2"
 datashader = "^0.16.0"
 holoviews = "^1.18.0"
->>>>>>> f0fe4e71
 
 
 [tool.poetry.group.dev.dependencies]
