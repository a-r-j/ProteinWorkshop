--- conflicted
+++ resolved
@@ -416,11 +416,8 @@
         :return: List of processed file names.
         :rtype: Union[str, List[str], Tuple]
         """
-<<<<<<< HEAD
         if self._processed_files:
             return self._processed_files
-=======
->>>>>>> f0fe4e71
         if self.overwrite:
             return ["this_forces_a_processing_cycle"]
         if self.out_names is not None:
