import os
import pathlib
import zipfile
from typing import Callable, Iterable, Literal, Optional

import graphein
import omegaconf
import pandas as pd
import torch
import wget
from graphein.protein.tensor.dataloader import ProteinDataLoader
from loguru import logger as log

from proteinworkshop.datasets.base import ProteinDataModule, ProteinDataset

graphein.verbose(False)


class DeepSeaProteinsDataModule(ProteinDataModule):
    def __init__(
        self,
        path: os.PathLike,
        pdb_dir: os.PathLike,
        validation_fold: Literal["0", "1", "2", "3", "4"],
        batch_size: int,
        in_memory: bool = False,
        pin_memory: bool = True,
        num_workers: int = 16,
        obsolete_strategy: Literal["drop", "replace"] = "drop",
        format: Literal["mmtf", "pdb"] = "mmtf",
        transforms: Optional[Iterable[Callable]] = None,
    ):
<<<<<<< HEAD
=======
        """Data module for Deep Sea Proteins dataset.

        :param path: Path to store data.
        :type path: os.PathLike
        :param pdb_dir: Path to directory containing PDB files.
        :type pdb_dir: os.PathLike
        :param validation_fold: Name of validation fold to use.
        :type validation_fold: int
        :param batch_size: Batch size for dataloaders.
        :type batch_size: int
        :param in_memory: Whether to load the entire dataset into memory, defaults to False
        :type in_memory: bool, optional
        :param pin_memory: Whether to pin dataloader memory, defaults to True
        :type pin_memory: bool, optional
        :param num_workers: Number of dataloader workers, defaults to 16
        :type num_workers: int, optional
        :param obsolete_strategy: Strategy to deal with obsolete PDbs, defaults to "drop"
        :type obsolete_strategy: str, optional
        :param format: Format of the structure files, defaults to "mmtf"
        :type format: Literal[mmtf, pdb], optional
        :param transforms: Transforms to apply, defaults to None
        :type transforms: Optional[Iterable[Callable]], optional
        """
>>>>>>> 217d1d1c
        super().__init__()
        self.data_dir = pathlib.Path(path)
        if not os.path.exists(self.data_dir):
            log.info(f"Creating data directory: {self.data_dir}")
            os.makedirs(self.data_dir, exist_ok=True)

        self.validation_fold = validation_fold

        self.in_memory = in_memory

        self.batch_size = batch_size
        self.obsolete_strategy = obsolete_strategy
        self.pin_memory = pin_memory
        self.num_workers = num_workers
        self.pdb_dir = pathlib.Path(pdb_dir)
        self.format = format

        if transforms is not None:
            self.transform = self.compose_transforms(
                omegaconf.OmegaConf.to_container(transforms, resolve=True)
            )
        else:
            self.transform = None

        self.DATASET_URL = "https://www.zbh.uni-hamburg.de/forschung/amd/datasets/deep-sea-protein-structure/deep-sea-proteins-1.zip"
        self.ZIP_FNAME = "deep-sea-proteins-1.zip"

        self.DATA_FILES = {
            "decoy_subsets.tsv",
            "deep_sea_pdbs.tsv",
            "folds.tsv",
            "deep_sea_species.tsv",
            "protein_pairs.tsv",
        }

        # required in lightning >= 2.0
        self.prepare_data_per_node = True

    def download(self):
        """Downloads the Deep Sea Protein dataset to the data directory."""
        if not os.path.exists(self.data_dir / self.ZIP_FNAME):
            log.info(
                f"Downloading Deep Sea Protein dataset to {self.data_dir}"
            )
            wget.download(self.DATASET_URL, str(self.data_dir))
        else:
            log.info(
                f"Deep Sea Protein dataset already downloaded to {self.data_dir}"
            )

        if not all(
            os.path.exists(self.data_dir / fname) for fname in self.DATA_FILES
        ):
            log.info(f"Extracting {self.ZIP_FNAME} dataset to {self.data_dir}")
            with zipfile.ZipFile(
                self.data_dir / self.ZIP_FNAME, "r"
            ) as zip_ref:
                zip_ref.extractall(self.data_dir)
        else:
            log.info(
                f"Deep Sea Protein dataset already extracted to {self.data_dir}"
            )

    def parse_dataset(self, split: str) -> pd.DataFrame:
        """Parses the source raw dataset.

        :param split: Split to parse.
        :type split: str
        :return: Parsed dataset
        :rtype: pd.DataFrame
        """
        log.info(f"Parsing dataset from {self.data_dir / 'folds.tsv'}")
        df = pd.read_csv(self.data_dir / "folds.tsv", sep="\t")
        df[["pdb_code", "chain"]] = df["sample"].str.split("_", expand=True)
        df.pdb_code = df.pdb_code.str.lower()
        log.info(f"Dataset contains {len(df)} samples")
        # Check for obsolete PDBs

        if self.obsolete_strategy == "drop":
            log.info("Dropping obsolete PDBs from dataset")
            df = df.loc[~df.pdb_code.isin(self.obsolete_pdbs.keys())]
            log.info(
                f"Dataset contains {len(df)} samples after dropping obsolete PDBs"
            )
        else:
            raise NotImplementedError(
                f"Obsolete strategy {self.obsolete_strategy} not implemented."
            )

        if split == "train":
            df = df.loc[df.fold != "PM_group"]
            df = df.loc[df.fold != self.validation_fold]
            log.info(f"Train dataset contains {len(df)} samples")
            return df
        elif split == "validation":
            df = df.loc[df.fold == self.validation_fold]
            log.info(f"Validation dataset contains {len(df)} samples")
            return df
        elif split == "test":
            df = df.loc[df.fold == "PM_group"]
            log.info(f"Test dataset contains {len(df)} samples")
            return df
        else:
            raise ValueError(f"Split {split} not recognized")

    def parse_labels(self):
        """Not implemented. Labels handled in ``parse_dataset``."""
        # Labels are already in the dataset
        pass

    def exclude_pdbs(self):
        """Not implemented for Deep Sea Proteins dataset"""
        pass

    def _get_dataset(self, split: str) -> ProteinDataset:
        df = self.parse_dataset(split)
        return ProteinDataset(
            root=str(self.data_dir),
            pdb_codes=df.pdb_code.values.tolist(),
            pdb_dir=str(self.pdb_dir),
            chains=df.chain.values.tolist(),
            graph_labels=[torch.tensor(i) for i in df.label.values],
            format=self.format,
            transform=self.transform,
            in_memory=self.in_memory,
        )

    def train_dataset(self) -> ProteinDataset:
        """Returns the training dataset.

        :return: Training dataset
        :rtype: ProteinDataset
        """
        return self._get_dataset("train")

    def val_dataset(self) -> ProteinDataset:
        """Returns the validation dataset.

        :return: Validation dataset
        :rtype: ProteinDataset
        """
        return self._get_dataset("validation")

    def test_dataset(self) -> ProteinDataset:
        """Returns the test dataset.

        :return: Test dataset
        :rtype: ProteinDataset
        """
        return self._get_dataset("test")

    def train_dataloader(self) -> ProteinDataLoader:
        """Returns the training dataloader.

        :return: Training dataloader
        :rtype: ProteinDataLoader
        """
        return ProteinDataLoader(
            self.train_dataset(),
            batch_size=self.batch_size,
            pin_memory=self.pin_memory,
            num_workers=self.num_workers,
            shuffle=True,
        )

    def val_dataloader(self) -> ProteinDataLoader:
        """Returns the validation dataloader.

        :return: Validation dataloader
        :rtype: ProteinDataLoader
        """
        return ProteinDataLoader(
            self.val_dataset(),
            batch_size=self.batch_size,
            pin_memory=self.pin_memory,
            num_workers=self.num_workers,
            shuffle=False,
        )

    def test_dataloader(self) -> ProteinDataLoader:
        """Returns the test dataloader.

        :return: Test dataloader
        :rtype: ProteinDataLoader
        """
        return ProteinDataLoader(
            self.test_dataset(),
            batch_size=self.batch_size,
            pin_memory=self.pin_memory,
            num_workers=self.num_workers,
            shuffle=False,
        )


if __name__ == "__main__":
    import hydra
    import omegaconf

    from proteinworkshop import constants

    cfg = omegaconf.OmegaConf.load(
        constants.HYDRA_CONFIG_PATH / "dataset" / "deep_sea_proteins.yaml"
    )
    cfg.datamodule.path = str(
        pathlib.Path(constants.DATA_PATH) / "deep-sea-proteins"
    )
    cfg.datamodule.pdb_dir = str(pathlib.Path(constants.DATA_PATH) / "pdb")

    datamodule = hydra.utils.instantiate(cfg.datamodule)
    datamodule.download()
    dl = datamodule.test_dataloader()
    for i in dl:
        print(i)<|MERGE_RESOLUTION|>--- conflicted
+++ resolved
@@ -30,8 +30,6 @@
         format: Literal["mmtf", "pdb"] = "mmtf",
         transforms: Optional[Iterable[Callable]] = None,
     ):
-<<<<<<< HEAD
-=======
         """Data module for Deep Sea Proteins dataset.
 
         :param path: Path to store data.
@@ -55,7 +53,6 @@
         :param transforms: Transforms to apply, defaults to None
         :type transforms: Optional[Iterable[Callable]], optional
         """
->>>>>>> 217d1d1c
         super().__init__()
         self.data_dir = pathlib.Path(path)
         if not os.path.exists(self.data_dir):
