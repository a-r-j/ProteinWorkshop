--- conflicted
+++ resolved
@@ -71,7 +71,6 @@
         help="Additional arguments passed to the finetune script.",
     )
 
-<<<<<<< HEAD
     # ... explain sub-command
     explain_parser = subparsers.add_parser(
         "explain",
@@ -81,7 +80,8 @@
         "explain_args",
         nargs="*",
         help="Additional arguments passed to the explain script.",
-=======
+    )
+
     # ... embed sub-command
     embed_parser = subparsers.add_parser(
         "embed",
@@ -102,7 +102,6 @@
         "visualise_args",
         nargs="*",
         help="Additional arguments passed to the visualise script.",
->>>>>>> f0fe4e71
     )
 
     # Parse arguments
@@ -148,16 +147,11 @@
 
         finetune_main(args.finetune_args)
 
-<<<<<<< HEAD
     elif args.command == "explain":
         from proteinworkshop.explain import _script_main as explain_main
 
         explain_main(args.explain_args)
 
-    else:
-        _valid = "\n\t".join(
-            ["\n\tinstall", "\tdownload", "\ttrain", "\tfinetune", "\texplain"]
-=======
     elif args.command == "embed":
         from proteinworkshop.embed import _script_main as embed_main
 
@@ -170,8 +164,8 @@
 
     else:
         _valid = "\n\t".join(
-            ["\n\tinstall", "\tdownload", "\ttrain", "\tfinetune", "\tembed", "\tvisualise"]
->>>>>>> f0fe4e71
+            ["\n\tinstall", "\tdownload", "\ttrain", "\tfinetune", "\tembed", "\tvisualise", "\texplain"]
+
         )
         if args.command is None:
             raise ValueError(f"Missing command. Valid commands are: {_valid}")
