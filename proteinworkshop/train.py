"""
Main module to load and train the model. This should be the program entry
point.
"""
import copy
import sys
from typing import List, Optional

import graphein
import hydra
import lightning as L
import lovely_tensors as lt
import torch
import torch.nn as nn
import torch_geometric
from graphein.protein.tensor.dataloader import ProteinDataLoader
from graphein.ml.datasets.foldcomp_dataset import FoldCompLightningDataModule
from lightning.pytorch.callbacks import Callback
from lightning.pytorch.loggers import Logger
from loguru import logger as log
from omegaconf import DictConfig

from proteinworkshop import (
    constants,
    register_custom_omegaconf_resolvers,
    utils,
)
from proteinworkshop.configs import config
from proteinworkshop.models.base import BenchMarkModel

graphein.verbose(False)
lt.monkey_patch()


def _num_training_steps(
    train_dataset: ProteinDataLoader, trainer: L.Trainer
) -> int:
    """
    Returns total training steps inferred from datamodule and devices.

    :param train_dataset: Training dataloader
    :type train_dataset: ProteinDataLoader
    :param trainer: Lightning trainer
    :type trainer: L.Trainer
    :return: Total number of training steps
    :rtype: int
    """
    if trainer.max_steps != -1:
        return trainer.max_steps

    dataset_size = (
        trainer.limit_train_batches
        if trainer.limit_train_batches not in {0, 1}
        else len(train_dataset) * train_dataset.batch_size
    )

    log.info(f"Dataset size: {dataset_size}")

    num_devices = max(1, trainer.num_devices)
    effective_batch_size = (
        train_dataset.batch_size
        * trainer.accumulate_grad_batches
        * num_devices
    )
    return (dataset_size // effective_batch_size) * trainer.max_epochs


def train_model(
    cfg: DictConfig, encoder: Optional[nn.Module] = None
):  # sourcery skip: extract-method
    """
    Trains a model from a config.

    If ``encoder`` is provided, it is used instead of the one specified in the
    config.

    1. The datamodule is instantiated from ``cfg.dataset.datamodule``.
    2. The callbacks are instantiated from ``cfg.callbacks``.
    3. The logger is instantiated from ``cfg.logger``.
    4. The trainer is instantiated from ``cfg.trainer``.
    5. (Optional) If the config contains a scheduler, the number of training steps is
         inferred from the datamodule and devices and set in the scheduler.
    6. The model is instantiated from ``cfg.model``.
    7. The datamodule is setup and a dummy forward pass is run to initialise
    lazy layers for accurate parameter counts.
    8. Hyperparameters are logged to wandb if a logger is present.
    9. The model is compiled if ``cfg.compile`` is True.
    10. The model is trained if ``cfg.task_name`` is ``"train"``.
    11. The model is tested if ``cfg.test`` is ``True``.

    :param cfg: DictConfig containing the config for the experiment
    :type cfg: DictConfig
    :param encoder: Optional encoder to use instead of the one specified in
        the config
    :type encoder: Optional[nn.Module]
    """
    # set seed for random number generators in pytorch, numpy and python.random
    L.seed_everything(cfg.seed)

    log.info(
        f"Instantiating datamodule: <{cfg.dataset.datamodule._target_}..."
    )
    datamodule: L.LightningDataModule = hydra.utils.instantiate(
        cfg.dataset.datamodule
    )

    log.info("Instantiating callbacks...")
    callbacks: List[Callback] = utils.callbacks.instantiate_callbacks(
        cfg.get("callbacks")
    )

    log.info("Instantiating loggers...")
    logger: List[Logger] = utils.loggers.instantiate_loggers(cfg.get("logger"))

    log.info("Instantiating trainer...")
    trainer: L.Trainer = hydra.utils.instantiate(
        cfg.trainer, callbacks=callbacks, logger=logger
    )

    if cfg.get("scheduler"):
        if (
            cfg.scheduler.scheduler._target_
            == "flash.core.optimizers.LinearWarmupCosineAnnealingLR"
            and cfg.scheduler.interval == "step"
        ):
<<<<<<< HEAD
            datamodule.setup()  # type: ignore
=======
            if isinstance(datamodule, FoldCompLightningDataModule):
                datamodule.setup()
>>>>>>> f0fe4e71
            num_steps = _num_training_steps(
                datamodule.train_dataloader(), trainer
            )
            log.info(
                f"Setting number of training steps in scheduler to: {num_steps}"
            )
            cfg.scheduler.scheduler.warmup_epochs = (
                num_steps / trainer.max_epochs
            )
            cfg.scheduler.scheduler.max_epochs = num_steps
            log.info(cfg.scheduler)

    log.info("Instantiating model...")
    model: L.LightningModule = BenchMarkModel(cfg)

    if encoder is not None:
        log.info(f"Setting user-defined encoder {encoder}...")
        model.encoder = encoder

    log.info("Initializing lazy layers...")
    with torch.no_grad():
        datamodule.setup()  # type: ignore
        batch = next(iter(datamodule.val_dataloader()))
        log.info(f"Unfeaturized batch: {batch}")
        batch = model.featurise(batch)
        log.info(f"Featurized batch: {batch}")
        log.info(f"Example labels: {model.get_labels(batch)}")
        # Check batch has required attributes
        for attr in model.encoder.required_batch_attributes:  # type: ignore
            if not hasattr(batch, attr):
                raise AttributeError(
                    f"Batch {batch} does not have required attribute: {attr} ({model.encoder.required_batch_attributes})"
                )
        out = model(batch)
        log.info(f"Model output: {out}")
        del batch, out

    object_dict = {
        "cfg": cfg,
        "datamodule": datamodule,
        "model": model,
        "callbacks": callbacks,
        "logger": logger,
        "trainer": trainer,
    }

    if logger:
        log.info("Logging hyperparameters!")
        utils.logging_utils.log_hyperparameters(object_dict)

    if cfg.get("compile"):
        log.info("Compiling model!")
        model = torch_geometric.compile(model, dynamic=True)

    if cfg.get("task_name") == "train":
        log.info("Starting training!")
        trainer.fit(
            model=model, datamodule=datamodule, ckpt_path=cfg.get("ckpt_path")
        )

    if cfg.get("test"):
        log.info("Starting testing!")
        # Run test on all splits if using fold_classification dataset
        if (
            cfg.dataset.datamodule._target_
            == "proteinworkshop.datasets.fold_classification.FoldClassificationDataModule"
        ):
            splits = ["fold", "family", "superfamily"]
            wandb_logger = copy.deepcopy(trainer.logger)
            for split in splits:
                dataloader = datamodule.get_test_loader(split)
                trainer.logger = False
                results = trainer.test(
                    model=model, dataloaders=dataloader, ckpt_path="best"
                )[0]
                results = {f"{k}/{split}": v for k, v in results.items()}
                log.info(f"{split}: {results}")
                wandb_logger.log_metrics(results)
        else:
            trainer.test(model=model, datamodule=datamodule, ckpt_path="best")


# Load hydra config from yaml files and command line arguments.
@hydra.main(
    version_base="1.3",
    config_path=str(constants.HYDRA_CONFIG_PATH),
    config_name="train",
)
def _main(cfg: DictConfig) -> None:
    """Load and validate the hydra config."""
    utils.extras(cfg)
    cfg = config.validate_config(cfg)
    train_model(cfg)


def _script_main(args: List[str]) -> None:
    """
    Provides an entry point for the script dispatcher.

    Sets the sys.argv to the provided args and calls the main train function.
    """
    sys.argv = args
    register_custom_omegaconf_resolvers()
    _main()


if __name__ == "__main__":
    # pylint: disable=no-value-for-parameter
    register_custom_omegaconf_resolvers()
    _main()  # type: ignore<|MERGE_RESOLUTION|>--- conflicted
+++ resolved
@@ -123,12 +123,7 @@
             == "flash.core.optimizers.LinearWarmupCosineAnnealingLR"
             and cfg.scheduler.interval == "step"
         ):
-<<<<<<< HEAD
             datamodule.setup()  # type: ignore
-=======
-            if isinstance(datamodule, FoldCompLightningDataModule):
-                datamodule.setup()
->>>>>>> f0fe4e71
             num_steps = _num_training_steps(
                 datamodule.train_dataloader(), trainer
             )
